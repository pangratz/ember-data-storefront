--- conflicted
+++ resolved
@@ -32,11 +32,7 @@
     "broccoli-asset-rev": "^2.4.5",
     "ember-ajax": "^3.0.0",
     "ember-cli": "~2.16.2",
-<<<<<<< HEAD
     "ember-cli-addon-docs": "^0.1.4",
-=======
-    "ember-cli-addon-docs": "^0.1.3",
->>>>>>> c853254e
     "ember-cli-dependency-checker": "^2.0.0",
     "ember-cli-deploy": "^1.0.2",
     "ember-cli-deploy-build": "^1.1.1",
